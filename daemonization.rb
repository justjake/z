--- conflicted
+++ resolved
@@ -394,11 +394,7 @@
     def run(argv)
       args = option_parser.parse(argv)
 
-<<<<<<< HEAD
-      unless args.size > 2
-=======
       unless args.size >= 2
->>>>>>> 7eb90225
         $stderr.puts("Must specify a command and a <socket> path")
         $stderr.puts(option_parser)
         exit 130
